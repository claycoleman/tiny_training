--- conflicted
+++ resolved
@@ -2,13 +2,7 @@
 import random
 import threading
 import time
-<<<<<<< HEAD
-from pathlib import Path
-from typing import Dict, List
-from datetime import datetime
-=======
 from typing import List, Tuple
->>>>>>> 21849a98
 
 import cv2
 import numpy as np
@@ -24,33 +18,6 @@
     update_output_ch_file,
 )
 
-<<<<<<< HEAD
-# Define project root directory
-PROJECT_ROOT = Path(__file__).parent.parent
-
-
-def load_datasets(base_path: str) -> Dict[str, List[str]]:
-    """Load datasets from the datasets folder"""
-    print(f"\nLoading datasets from {base_path}")
-    datasets = {}
-    base = Path(base_path)
-
-    # List all directories in datasets folder
-    for dataset_dir in base.iterdir():
-        if dataset_dir.is_dir():
-            datasets[dataset_dir.name] = [
-                d.name for d in dataset_dir.iterdir() if d.is_dir()
-            ]
-            print(f"Found dataset '{dataset_dir.name}' with {len(datasets[dataset_dir.name])} classes")
-
-    if not datasets:
-        print("ERROR: No datasets found in the specified path")
-        raise RuntimeError("No datasets found")
-
-    return datasets
-
-=======
->>>>>>> 21849a98
 
 def load_class_images(dataset_path: str, class_name: str) -> List[str]:
     """Load all images for a specific class"""
@@ -201,44 +168,10 @@
         self.ser.close()
 
 
-<<<<<<< HEAD
-def main():
-    # Load available datasets
-    datasets = load_datasets(str(PROJECT_ROOT / "datasets/ten_class_data"))
-    if not datasets:
-        raise RuntimeError("No datasets found")
-
-    print("\nAvailable datasets:")
-    for idx, name in enumerate(datasets.keys()):
-        print(f"{idx + 1}: {name}")
-    print()
-
-    while True:
-        dataset_input = input("Select dataset number: ")
-        try:
-            dataset_idx = int(dataset_input) - 1
-        except ValueError:
-            print("Invalid input")
-            continue
-
-        if dataset_idx < 0 or dataset_idx >= len(datasets):
-            print("Invalid dataset number")
-            continue
-
-        break
-
-    dataset_name = list(datasets.keys())[dataset_idx]
-    dataset_path = str(PROJECT_ROOT / "datasets/ten_class_data" / dataset_name)
-    print(f"\nSelected dataset: {dataset_name}")
-
-    # Load all images and classes
-    class_names = datasets[dataset_name]
-=======
 def prepare_dataset(
     dataset_path: str, class_names: List[str]
 ) -> Tuple[List[Tuple[str, int]], List[Tuple[str, int]]]:
     """Prepare and split dataset into training and validation sets"""
->>>>>>> 21849a98
     class_to_idx = {name: idx for idx, name in enumerate(class_names)}
     all_data = []
 
@@ -246,59 +179,17 @@
         images = load_class_images(dataset_path, class_name)
         all_data.extend([(img, class_to_idx[class_name]) for img in images])
         print(f"Loaded {len(images)} images for class '{class_name}'")
-<<<<<<< HEAD
-
-    # Update OUTPUT_CH in the .h file
-    output_ch_file = str(PROJECT_ROOT / "Src/TinyEngine/include/OUTPUT_CH.h")
-    update_output_ch_file(len(class_names), output_ch_file)
-    print(f"\nUpdated OUTPUT_CH.h with {len(class_names)} classes")
-
-    # In your main function, before starting UART communication:
-    try:
-        clean_project()  # Optional, if you want to clean first
-        build_project()
-    except Exception as e:
-        print(f"Build failed: {e}")
-        return
-
-    # Deploy to the microcontroller
-    deploy_binary()
-=======
->>>>>>> 21849a98
 
     # Split data
     random.shuffle(all_data)
     train_split = 0.7
     train_size = int(len(all_data) * train_split)
 
-<<<<<<< HEAD
-    # since not tuning things like learning rate, etc, only need validation
-    train_data = all_data[:train_size]
-    val_data = all_data[train_size:]
-    print(f"\nData split: {len(train_data)} training samples, {len(val_data)} validation samples")
-=======
     return all_data[:train_size], all_data[train_size:]
->>>>>>> 21849a98
 
 
 def main():
     try:
-<<<<<<< HEAD
-        # Training phase
-        print("\n=== Starting Training Phase ===")
-        uart.send_command("t")  # Enter training mode
-
-        epochs = 3  # Adjustable
-        for epoch in range(epochs):
-            epoch_start = time.time()
-            print(f"\nEpoch {epoch + 1}/{epochs}")
-            correct_trainings = 0
-            failed_trainings = 0
-
-            for idx, (image_path, class_num) in enumerate(train_data):
-                img_start = time.time()
-                print(f"\nTraining image {idx + 1}/{len(train_data)} (Class: {class_num})")
-=======
         # Select dataset and get class names
         dataset_path, class_names = select_dataset()
 
@@ -381,7 +272,6 @@
 
             for idx, (image_path, true_class) in enumerate(val_data):
                 print(f"\nValidating image {idx + 1}/{len(val_data)}")
->>>>>>> 21849a98
                 display_image(image_path)
                 try:
                     predicted_class = uart.wait_for_consecutive_inference(
@@ -413,68 +303,7 @@
         print(f"Error: {e}")
         return 1
 
-<<<<<<< HEAD
-                # First iteration: wait for camera positioning
-                if epoch == 0 and idx == 0:
-                    input("Position camera and press Enter to start...")
-
-                # Send class number and wait for training completion
-                uart.send_command(str(class_num))
-                received_training_done = uart.wait_for_message("TRAINING DONE")
-                
-                # If this is a training command (a number), wait for training completion and ready signal
-                if received_training_done:
-                    ready_for_next = uart.wait_for_message("READY FOR NEXT TRAINING")
-                    if ready_for_next:
-                        correct_trainings += 1
-                        img_time = time.time() - img_start
-                        print(f"Training successful - took {img_time:.2f}s")
-                    else:
-                        failed_trainings += 1
-                        print("WARNING: Device not ready for next training")
-                else:
-                    failed_trainings += 1
-                    print(f"WARNING: No training confirmation for image {idx + 1}")
-
-            epoch_time = time.time() - epoch_start
-            print(f"\nEpoch {epoch + 1} completed in {epoch_time:.2f}s")
-            print(f"Training stats: {correct_trainings} successful, {failed_trainings} failed")
-
-        # Validation phase
-        print("\n=== Starting Validation Phase ===")
-        uart.send_command("v")  # Enter validation mode
-
-        correct = 0
-        total = 0
-        val_start = time.time()
-
-        for idx, (image_path, true_class) in enumerate(val_data):
-            print(f"\nValidating image {idx + 1}/{len(val_data)}")
-            display_image(image_path)
-            try:
-                predicted_class = uart.wait_for_consecutive_inference(num_consecutive=3)
-                correct += predicted_class == true_class
-                total += 1
-                accuracy = correct/total
-                print(f"True class: {true_class}, Predicted: {predicted_class}")
-                print(f"Current accuracy: {accuracy:.2%} ({correct}/{total})")
-            except TimeoutError:
-                print(f"ERROR: Failed to get consistent prediction for {image_path}")
-
-        val_time = time.time() - val_start
-        final_accuracy = correct/total
-        print(f"\nValidation completed in {val_time:.2f}s")
-        print(f"Final validation accuracy: {final_accuracy:.2%}")
-
-        total_time = time.time() - start_time
-        print(f"\n=== Training Session Completed in {total_time:.2f}s ===")
-
-    finally:
-        uart.close()
-        cv2.destroyAllWindows()
-=======
     return 0
->>>>>>> 21849a98
 
 
 if __name__ == "__main__":
